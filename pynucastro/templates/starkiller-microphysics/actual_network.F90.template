--- conflicted
+++ resolved
@@ -24,19 +24,10 @@
 
   <nrates>(1)
 
-<<<<<<< HEAD
-=======
-  ! Evolution and auxiliary
-  <nspec_evolve>(1)
-  integer, parameter :: naux  = 0
-
-  ! Number of nuclear species in the network
-  <nspec>(1)
 
   ! For each rate, we need: rate, drate/dT, screening, dscreening/dT
   integer, parameter :: num_rate_groups = 4
 
->>>>>>> 34956ec6
   ! Number of reaclib rates
   <nrat_reaclib>(1)
 
@@ -46,13 +37,6 @@
   ! Binding Energies Per Nucleon (MeV)
   real(rt) :: ebind_per_nucleon(nspec)
 
-<<<<<<< HEAD
-=======
-  ! aion: Nucleon mass number A
-  ! aion_inv: 1 / Nucleon mass number A
-  ! zion: Nucleon atomic number Z
-  ! nion: Nucleon neutron number N
->>>>>>> 34956ec6
   ! bion: Binding Energies (ergs)
 
   ! Nuclides
@@ -61,38 +45,13 @@
   ! Reactions
   <nrxn>(1)
 
-<<<<<<< HEAD
-  ! reactvec indices
-  integer, parameter :: i_rate        = 1
-  integer, parameter :: i_drate_dt    = 2
-  integer, parameter :: i_scor        = 3
-  integer, parameter :: i_dscor_dt    = 4
-  integer, parameter :: i_dqweak      = 5
-  integer, parameter :: i_epart       = 6
-
-  real(rt), allocatable, save :: bion(:)
-  real(rt), allocatable, save :: mion(:)
+  real(rt), allocatable, save :: bion(:), mion(:)
 
 #ifdef AMREX_USE_CUDA
   attributes(managed) :: bion, mion
 #endif
 
-
   !$acc declare create(bion, mion)
-=======
-  character (len=16), save :: spec_names(nspec)
-  character (len= 5), save :: short_spec_names(nspec)
-  character (len= 5), save :: short_aux_names(naux)
-
-  real(rt), allocatable, save :: aion(:), aion_inv(:), zion(:), bion(:)
-  real(rt), allocatable, save :: nion(:), mion(:), wion(:)
-
-#ifdef AMREX_USE_CUDA
-  attributes(managed) :: aion, aion_inv, zion, bion, nion, mion, wion
-#endif
-
-  !$acc declare create(aion, aion_inv, zion, bion, nion, mion, wion)
->>>>>>> 34956ec6
 
 #ifdef REACT_SPARSE_JACOBIAN
   ! Shape of Jacobian in Compressed Sparse Row format
@@ -116,28 +75,11 @@
     integer :: i
 
     ! Allocate ion info arrays
-<<<<<<< HEAD
-=======
-    allocate(aion(nspec))
-    allocate(aion_inv(nspec))
-    allocate(zion(nspec))
->>>>>>> 34956ec6
     allocate(bion(nspec))
     allocate(mion(nspec))
 
     <ebind>(2)
 
-<<<<<<< HEAD
-=======
-    <aion>(2)
-
-    <aion_inv>(2)
-
-    <zion>(2)
-
-    <nion>(2)
-
->>>>>>> 34956ec6
     do i = 1, nspec
        bion(i) = ebind_per_nucleon(i) * aion(i) * ERG_PER_MeV
     end do
@@ -147,11 +89,7 @@
          - bion(:)/(c_light**2)
 
 
-<<<<<<< HEAD
     !$acc update device(bion, mion)
-=======
-    !$acc update device(aion, aion_inv, zion, bion, nion, mion, wion)
->>>>>>> 34956ec6
 
 #ifdef REACT_SPARSE_JACOBIAN
     ! Set CSR format metadata for Jacobian
@@ -167,21 +105,6 @@
   subroutine actual_network_finalize()
     ! Deallocate storage arrays
 
-<<<<<<< HEAD
-=======
-    if (allocated(aion)) then
-       deallocate(aion)
-    endif
-
-    if (allocated(aion_inv)) then
-       deallocate(aion_inv)
-    endif
-
-    if (allocated(zion)) then
-       deallocate(zion)
-    endif
-
->>>>>>> 34956ec6
     if (allocated(bion)) then
        deallocate(bion)
     endif

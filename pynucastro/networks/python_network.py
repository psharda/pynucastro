"""Support modules to write a pure python reaction network ODE
source"""

from __future__ import print_function

import sys

from pynucastro.networks import RateCollection


class PythonNetwork(RateCollection):
    """A pure python reaction network."""

    def rate_string(self, rate, indent=0, prefix="rate"):
        """
        Return the functional form of rate as a function of
        the temperature (as Tfactors)

        rate is an object of class Rate
        """

        tstring = "# {}\n".format(rate.string)
        tstring += "{} = 0.0\n\n".format(prefix)

        for s in rate.sets:
            tstring += "# {}\n".format(s.labelprops[0:5])
            tstring += "{}\n".format(s.set_string(prefix=prefix, plus_equal=True))

        # If rate is reverse, multiply by the appropriate partition functions
        if rate.reverse:
            tstring += '\n'
            for nuc in rate.products:
                tstring += "{} = {} * pf_{}(tf.T9*1.0e9)\n".format(prefix, prefix, nuc)
            for nuc in rate.reactants:
                tstring += "{} = {} / pf_{}(tf.T9*1.0e9)\n".format(prefix, prefix, nuc)

        string = ""
        for t in tstring.split("\n"):
            string += indent*" " + t + "\n"
        return string

    def function_string(self, rate):
        """
        Return a string containing python function that computes the
        rate
        """

        string = ""
        string += "@numba.njit()\n"
        string += "def {}(tf):\n".format(rate.fname)
        string += "{}".format(self.rate_string(rate, indent=4))
        string += "    return rate\n\n"
        return string

    def ydot_string(self, rate):
        """
        Return a string containing the term in a dY/dt equation
        in a reaction network corresponding to this rate.
        """

        # composition dependence
        Y_string = ""
        for n, r in enumerate(sorted(set(rate.reactants))):
            c = rate.reactants.count(r)
            if c > 1:
                Y_string += "Y[i{}]**{}".format(r, c)
            else:
                Y_string += "Y[i{}]".format(r)

            if n < len(set(rate.reactants))-1:
                Y_string += "*"

        # density dependence
        if rate.dens_exp == 0:
            dens_string = ""
        elif rate.dens_exp == 1:
            dens_string = "rho*"
        else:
            dens_string = "rho**{}*".format(rate.dens_exp)

        # electron fraction dependence
        if (rate.weak_type == 'electron_capture' and not rate.tabular):
            y_e_string = 'ye(Y)*'
        else:
            y_e_string = ''

        # prefactor
        if not rate.prefactor == 1.0:
            prefactor_string = "{:1.14e}*".format(rate.prefactor)
        else:
            prefactor_string = ""

        return "{}{}{}{}*lambda_{}".format(prefactor_string, dens_string,
                                           y_e_string, Y_string, rate.fname)

    def jacobian_string(self, rate, ydot_j, y_i):
        """
        Return a string containing the term in a jacobian matrix
        in a reaction network corresponding to this rate.

        Returns the derivative of the j-th YDOT wrt. the i-th Y
        If the derivative is zero, returns the empty string ''

        ydot_j and y_i are objects of the class ``Nucleus``.
        """
        if (ydot_j not in rate.reactants and ydot_j not in rate.products) or \
           y_i not in rate.reactants:
            return ''

        # composition dependence
        Y_string = ""
        for n, r in enumerate(sorted(set(rate.reactants))):
            c = rate.reactants.count(r)
            if y_i == r:
                if c == 1:
                    continue
                if n > 0 and n < len(set(rate.reactants))-1:
                    Y_string += "*"
                if c > 2:
                    Y_string += "{}*Y[i{}]**{}".format(c, r, c-1)
                elif c == 2:
                    Y_string += "2*Y[i{}]".format(r)
            else:
                if n > 0 and n < len(set(rate.reactants))-1:
                    Y_string += "*"
                if c > 1:
                    Y_string += "Y[i{}]**{}".format(r, c)
                else:
                    Y_string += "Y[i{}]".format(r)

        # density dependence
        if rate.dens_exp == 0:
            dens_string = ""
        elif rate.dens_exp == 1:
            dens_string = "rho*"
        else:
            dens_string = "rho**{}*".format(rate.dens_exp)

        # electron fraction dependence
        if (rate.weak_type == 'electron_capture' and not rate.tabular):
            y_e_string = 'ye(Y)*'
        else:
            y_e_string = ''

        # prefactor
        if not rate.prefactor == 1.0:
            prefactor_string = "{:1.14e}*".format(rate.prefactor)
        else:
            prefactor_string = ""

        if Y_string == "" and dens_string == "" and prefactor_string == "":
            rstring = "{}{}{}lambda_{}"
        else:
            rstring = "{}{}{}{}*lambda_{}"
        return rstring.format(prefactor_string, dens_string,
                              y_e_string, Y_string, rate.fname)

    def _write_network(self, outfile=None):
        """
        This is the actual RHS for the system of ODEs that
        this network describes.
        """
        if outfile is None:
            of = sys.stdout
        else:
            try:
                of = open(outfile, "w")
            except:
                raise

        of.write("import numpy as np\n")
        of.write("from pynucastro.rates import Tfactors\n")
<<<<<<< HEAD

        has_reverse_rates = False
        for r in self.rates:
            if r.reverse:
                has_reverse_rates = True
                break

        if has_reverse_rates:
            of.write("from pynucastro.nucdata import PartitionFunction, PartitionFunctionCollection\n\n")
        else:
            of.write('\n')
=======
        of.write("import numba\n\n")
>>>>>>> df10a73c

        # integer keys
        for i, n in enumerate(self.unique_nuclei):
            of.write("i{} = {}\n".format(n, i))

        of.write("nnuc = {}\n\n".format(len(self.unique_nuclei)))

        of.write("A = np.zeros((nnuc), dtype=np.int32)\n\n")
        for n in self.unique_nuclei:
            of.write("A[i{}] = {}\n".format(n, n.A))

        of.write("\n")

<<<<<<< HEAD
        names_list = []
        for nuc in self.unique_nuclei:
            names_list.append('"{}"'.format(nuc))
        
        of.write('species_names = [{}]\n'.format(', '.join(names_list)))

        of.write("\n")

        if has_reverse_rates:
            of.write("partfun_collection = PartitionFunctionCollection()\n\n")
            # Get partition functions for the nuclei participating in reverse rates
            partnuc = []
            for r in self.rates:
                if r.reverse:
                    partnuc += r.reactants + r.products
            partnuc = sorted(set(partnuc))
            for nuc in partnuc:
                of.write("pf_{} = partfun_collection.get_partition_function('{}')\n".format(nuc, nuc))
            of.write('\n')
=======
        of.write("Z = np.zeros((nnuc), dtype=np.int32)\n\n")
        for n in self.unique_nuclei:
            of.write("Z[i{}] = {}\n".format(n, n.Z))

        of.write("\n")

        indent = 4*" "

        of.write("@numba.njit()\n")

        of.write("def ye(Y):\n")
        of.write("{}return np.sum(Z * Y)/np.sum(A * Y)\n\n".format(indent))
>>>>>>> df10a73c

        for r in self.rates:
            of.write(self.function_string(r))

        of.write("def rhs(t, Y, rho, T):\n")
        of.write("{}return rhs_eq(t, Y, rho, T)\n\n".format(indent))

        of.write("@numba.njit()\n")
        of.write("def rhs_eq(t, Y, rho, T):\n\n")
        # integer keys
        for i, n in enumerate(self.unique_nuclei):
            of.write("{}i{} = {}\n".format(indent, n, i))

        of.write("{}nnuc = {}\n\n".format(indent, len(self.unique_nuclei)))


        # get the rates
        of.write("{}tf = Tfactors(T)\n\n".format(indent))
        for r in self.rates:
            of.write("{}lambda_{} = {}(tf)\n".format(indent, r.fname, r.fname))

        of.write("\n")

        of.write("{}dYdt = np.zeros((nnuc), dtype=np.float64)\n\n".format(indent))

        # now make the RHSs
        for n in self.unique_nuclei:
            of.write("{}dYdt[i{}] = (\n".format(indent, n))
            for r in self.nuclei_consumed[n]:
                c = r.reactants.count(n)
                if c == 1:
                    of.write("{}   -{}\n".format(indent, self.ydot_string(r)))
                else:
                    of.write("{}   -{}*{}\n".format(indent, c, self.ydot_string(r)))
            for r in self.nuclei_produced[n]:
                c = r.products.count(n)
                if c == 1:
                    of.write("{}   +{}\n".format(indent, self.ydot_string(r)))
                else:
                    of.write("{}   +{}*{}\n".format(indent, c, self.ydot_string(r)))
            of.write("{}   )\n\n".format(indent))

        of.write("{}return dYdt\n".format(indent))<|MERGE_RESOLUTION|>--- conflicted
+++ resolved
@@ -170,7 +170,6 @@
 
         of.write("import numpy as np\n")
         of.write("from pynucastro.rates import Tfactors\n")
-<<<<<<< HEAD
 
         has_reverse_rates = False
         for r in self.rates:
@@ -179,12 +178,9 @@
                 break
 
         if has_reverse_rates:
-            of.write("from pynucastro.nucdata import PartitionFunction, PartitionFunctionCollection\n\n")
-        else:
-            of.write('\n')
-=======
-        of.write("import numba\n\n")
->>>>>>> df10a73c
+            of.write("from pynucastro.nucdata import numba, PartitionFunction, PartitionFunctionCollection\n\n")
+        else:
+            of.write('import numba\n')
 
         # integer keys
         for i, n in enumerate(self.unique_nuclei):
@@ -198,14 +194,18 @@
 
         of.write("\n")
 
-<<<<<<< HEAD
-        names_list = []
-        for nuc in self.unique_nuclei:
-            names_list.append('"{}"'.format(nuc))
-        
-        of.write('species_names = [{}]\n'.format(', '.join(names_list)))
+        of.write("Z = np.zeros((nnuc), dtype=np.int32)\n\n")
+        for n in self.unique_nuclei:
+            of.write("Z[i{}] = {}\n".format(n, n.Z))
 
         of.write("\n")
+
+        indent = 4*" "
+
+        of.write("@numba.njit()\n")
+
+        of.write("def ye(Y):\n")
+        of.write("{}return np.sum(Z * Y)/np.sum(A * Y)\n\n".format(indent))
 
         if has_reverse_rates:
             of.write("partfun_collection = PartitionFunctionCollection()\n\n")
@@ -218,20 +218,6 @@
             for nuc in partnuc:
                 of.write("pf_{} = partfun_collection.get_partition_function('{}')\n".format(nuc, nuc))
             of.write('\n')
-=======
-        of.write("Z = np.zeros((nnuc), dtype=np.int32)\n\n")
-        for n in self.unique_nuclei:
-            of.write("Z[i{}] = {}\n".format(n, n.Z))
-
-        of.write("\n")
-
-        indent = 4*" "
-
-        of.write("@numba.njit()\n")
-
-        of.write("def ye(Y):\n")
-        of.write("{}return np.sum(Z * Y)/np.sum(A * Y)\n\n".format(indent))
->>>>>>> df10a73c
 
         for r in self.rates:
             of.write(self.function_string(r))

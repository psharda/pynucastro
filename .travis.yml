--- conflicted
+++ resolved
@@ -1,10 +1,7 @@
 language: python
 python:
   - '3.6'
-<<<<<<< HEAD
-=======
   - '3.7-dev'
->>>>>>> 9ce54d7e
 
 before_install:
   - export PATH=$(echo $PATH | tr ':' "\n" | sed '/\/opt\/python/d' | tr "\n" ":" | sed "s|::|:|g")
